import { useEffect } from "react"
import ChatView from "./components/chat/ChatView"
import HistoryView from "./components/history/HistoryView"
import SettingsView from "./components/settings/SettingsView"
import WelcomeView from "./components/welcome/WelcomeView"
import AccountView from "./components/account/AccountView"
import { useExtensionState } from "./context/ExtensionStateContext"
import { UiServiceClient } from "./services/grpc-client"
import McpView from "./components/mcp/configuration/McpConfigurationView"
import { Providers } from "./Providers"
<<<<<<< HEAD
import { Boolean as ProtoBoolean, EmptyRequest } from "@shared/proto/common"
=======
import { Boolean, EmptyRequest } from "@shared/proto/common"
import { WebviewProviderType } from "@shared/webview/types"
>>>>>>> d846c2cc

const AppContent = () => {
	const {
		didHydrateState,
		showWelcome,
		shouldShowAnnouncement,
		showMcp,
		mcpTab,
		showSettings,
		showHistory,
		showAccount,
		showAnnouncement,
		setShowAnnouncement,
		setShouldShowAnnouncement,
		closeMcpView,
		navigateToHistory,
		hideSettings,
		hideHistory,
		hideAccount,
		hideAnnouncement,
	} = useExtensionState()

	useEffect(() => {
		if (shouldShowAnnouncement) {
			setShowAnnouncement(true)

			// Use the gRPC client instead of direct WebviewMessage
			UiServiceClient.onDidShowAnnouncement({} as EmptyRequest)
				.then((response: ProtoBoolean) => {
					setShouldShowAnnouncement(response.value)
				})
				.catch((error) => {
					console.error("Failed to acknowledge announcement:", error)
				})
		}
	}, [shouldShowAnnouncement])

	useEffect(() => {
		const providerType = window.WEBVIEW_PROVIDER_TYPE || WebviewProviderType.TAB
		console.log("[DEBUG] webviewProviderType", providerType)
	}, [])

	if (!didHydrateState) {
		return null
	}

	return (
		<>
			{showWelcome ? (
				<WelcomeView />
			) : (
				<>
					{showSettings && <SettingsView onDone={hideSettings} />}
					{showHistory && <HistoryView onDone={hideHistory} />}
					{showMcp && <McpView initialTab={mcpTab} onDone={closeMcpView} />}
					{showAccount && <AccountView onDone={hideAccount} />}
					{/* Do not conditionally load ChatView, it's expensive and there's state we don't want to lose (user input, disableInput, askResponse promise, etc.) */}
					<ChatView
						showHistoryView={navigateToHistory}
						isHidden={showSettings || showHistory || showMcp || showAccount}
						showAnnouncement={showAnnouncement}
						hideAnnouncement={hideAnnouncement}
					/>
				</>
			)}
		</>
	)
}

const App = () => {
	return (
		<Providers>
			<AppContent />
		</Providers>
	)
}

export default App<|MERGE_RESOLUTION|>--- conflicted
+++ resolved
@@ -8,12 +8,8 @@
 import { UiServiceClient } from "./services/grpc-client"
 import McpView from "./components/mcp/configuration/McpConfigurationView"
 import { Providers } from "./Providers"
-<<<<<<< HEAD
-import { Boolean as ProtoBoolean, EmptyRequest } from "@shared/proto/common"
-=======
 import { Boolean, EmptyRequest } from "@shared/proto/common"
 import { WebviewProviderType } from "@shared/webview/types"
->>>>>>> d846c2cc
 
 const AppContent = () => {
 	const {
@@ -42,7 +38,7 @@
 
 			// Use the gRPC client instead of direct WebviewMessage
 			UiServiceClient.onDidShowAnnouncement({} as EmptyRequest)
-				.then((response: ProtoBoolean) => {
+				.then((response: Boolean) => {
 					setShouldShowAnnouncement(response.value)
 				})
 				.catch((error) => {
