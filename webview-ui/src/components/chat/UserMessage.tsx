--- conflicted
+++ resolved
@@ -5,11 +5,7 @@
 import { CheckpointRestoreRequest } from "@shared/proto/checkpoints"
 import React, { forwardRef, useRef, useState } from "react"
 import DynamicTextArea from "react-textarea-autosize"
-<<<<<<< HEAD
-import { highlightText } from "./TaskHeader"
-=======
 import { highlightText } from "./task-header/TaskHeader"
->>>>>>> d846c2cc
 
 interface UserMessageProps {
 	text?: string
